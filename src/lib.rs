#![no_std]

//! Bit-banged async I2C implementation
use core::fmt::Debug;
use core::time::Duration;
use embedded_hal::digital;
use embedded_hal::i2c::{NoAcknowledgeSource, SevenBitAddress};
use embedded_hal_async::{delay::DelayNs, i2c};
use futures_lite::FutureExt;

#[derive(Debug, Clone, Copy, PartialEq, Eq)]
pub enum Error<P> {
    Address,
    Bus,
    ArbitrationLoss,
    StretchTimeout,
    InvalidParameter,
    Nack(NoAcknowledgeSource),
    Overrun,
    Gpio(P),
    Other,
}

impl<P: Debug> embedded_hal_async::i2c::Error for Error<P> {
    fn kind(&self) -> i2c::ErrorKind {
        match self {
            Error::Bus => i2c::ErrorKind::Bus,
            Error::ArbitrationLoss => i2c::ErrorKind::ArbitrationLoss,
            Error::Nack(source) => i2c::ErrorKind::NoAcknowledge(*source),
            Error::Overrun => i2c::ErrorKind::Overrun,
            Error::Gpio(_) => i2c::ErrorKind::Bus,
            _ => i2c::ErrorKind::Other,
        }
    }
}

impl<P: Debug> core::fmt::Display for Error<P> {
    fn fmt(&self, f: &mut core::fmt::Formatter<'_>) -> core::fmt::Result {
        write!(f, "{self:?}")
    }
}

impl<P: Debug> core::error::Error for Error<P> {}

impl<P> From<P> for Error<P> {
    fn from(err: P) -> Self {
        Error::Gpio(err)
    }
}
pub trait Pin: digital::InputPin + digital::OutputPin + embedded_hal_async::digital::Wait {}

impl<T: digital::InputPin + digital::OutputPin + embedded_hal_async::digital::Wait> Pin for T {}

/// Transaction operation with an explicit address for each operation.
pub enum Operation<'a> {
    Read(SevenBitAddress, &'a mut [u8]),
    Write(SevenBitAddress, &'a [u8]),
}

struct Waiter {
    period_ns: u32,
    stretch_timeout_ms: u32,
}

impl Waiter {
    async fn set_clock_high<C: Pin<Error = P>, P: Into<Error<P>> + digital::Error, T: DelayNs>(
        &self,
        scl: &mut C,
        timer: &mut T,
    ) -> Result<(), Error<P>> {
        scl.set_high().map_err(Error::Gpio)?;
        timer.delay_ns(self.period_ns).await;

        async { scl.wait_for_high().await.map_err(Error::Gpio) }
            .or(async {
                timer.delay_ms(self.stretch_timeout_ms).await;
                Err(Error::StretchTimeout)
            })
            .await?;

        Ok(())
    }

    async fn wait(&self, timer: &mut impl DelayNs) {
        timer.delay_ns(self.period_ns).await;
    }
}

pub struct Initiator<T, D, C> {
    timer: T,
    sda: D,
    scl: C,
    waiter: Waiter,
}

impl<P: Into<Error<P>> + digital::Error, T: DelayNs, D: Pin<Error = P>, C: Pin<Error = P>>
    Initiator<T, D, C>
{
    pub fn new(
        timer: T,
        sda: D,
        scl: C,
        period: Duration,
        stretch_timeout: Duration,
    ) -> Result<Self, Error<P>> {
        Ok(Self {
            timer,
            sda,
            scl,
            waiter: Waiter {
                period_ns: period
                    .as_nanos()
                    .try_into()
                    .map_err(|_| Error::InvalidParameter)?,
                stretch_timeout_ms: stretch_timeout
                    .as_millis()
                    .try_into()
                    .map_err(|_| Error::InvalidParameter)?,
            },
        })
    }

    pub async fn init(&mut self) -> Result<(), Error<P>> {
        self.sda.set_high()?;
        self.waiter
            .set_clock_high(&mut self.scl, &mut self.timer)
            .await?;
        Ok(())
    }

    async fn start(&mut self) -> Result<(), Error<P>> {
        if self.sda.is_low()? {
            return Err(Error::ArbitrationLoss);
        }

        self.sda.set_low()?;
        self.wait().await;
        self.scl.set_low()?;
        Ok(())
    }

    async fn repeat_start(&mut self) -> Result<(), Error<P>> {
        self.sda.set_high()?;
        self.wait().await;
        self.waiter
            .set_clock_high(&mut self.scl, &mut self.timer)
            .await?;

        self.start().await
    }

    async fn stop(&mut self) -> Result<(), Error<P>> {
        self.sda.set_low()?;
        self.wait().await;

        self.waiter
            .set_clock_high(&mut self.scl, &mut self.timer)
            .await?;

        self.sda.set_high()?;
        self.wait().await;

        if self.sda.is_low()? {
            return Err(Error::ArbitrationLoss);
        }
        Ok(())
    }

    async fn read_bit(&mut self) -> Result<bool, Error<P>> {
        self.sda.set_high()?;
        self.wait().await;
        self.waiter
            .set_clock_high(&mut self.scl, &mut self.timer)
            .await?;

        let bit = self.sda.is_high()?;
        self.scl.set_low()?;
        Ok(bit)
    }

    async fn watch_arbitration<R, F: Future<Output = Result<R, Error<P>>>>(
        bit: bool,
        sda: &mut D,
        f: impl FnOnce() -> F,
    ) -> Result<R, Error<P>> {
        if bit {
            sda.set_high()?;
        } else {
            sda.set_low()?;
        }

        let fut = f();
        let loss = async {
            if bit {
                sda.wait_for_low().await?;
                Err(Error::ArbitrationLoss)
            } else {
                core::future::pending::<()>().await;
                unreachable!()
            }
        };
        Ok(loss.or(fut).await?)
    }

<<<<<<< HEAD
    async fn set_clock_high(&mut self) -> Result<(), Error<P>> {
        self.scl.set_high()?;
        self.wait().await;

        async { self.scl.wait_for_high().await.map_err(Error::Gpio) }
            .or(async {
                self.timer.delay_ms(self.stretch_timeout_ms).await;
                Err(Error::StretchTimeout)
            })
            .await?;

        Ok(())
=======
    async fn write_bit(&mut self, bit: bool) -> Result<(), Error<P>> {
        Self::watch_arbitration(bit, &mut self.sda, async || {
            self.waiter.wait(&mut self.timer).await;
            self.waiter
                .set_clock_high(&mut self.scl, &mut self.timer)
                .await?;
            self.scl.set_low()?;

            Ok(())
        })
        .await
>>>>>>> 78c75c48
    }

    async fn wait(&mut self) {
        self.waiter.wait(&mut self.timer).await;
    }

    async fn read_byte(&mut self, nack: bool) -> Result<u8, Error<P>> {
        let mut byte = 0;
        for i in 0..8 {
            let bit = self.read_bit().await?;
            if bit {
                byte |= 0x80 >> i;
            }
        }

        self.write_bit(nack).await?;
        Ok(byte)
    }

    /// Returns a boolean with the NACK status of the byte written.
    async fn write_byte(&mut self, byte: u8) -> Result<bool, Error<P>> {
        for i in 0..8 {
            let bit = (0x80 >> i) & byte != 0;
            self.write_bit(bit).await?;
        }
        self.read_bit().await
    }

    async fn read_transaction(
        &mut self,
        address: SevenBitAddress,
        buffer: &mut [u8],
    ) -> Result<(), Error<P>> {
        if address > 127 {
            return Err(Error::Address);
        }
        let nack = self.write_byte(address << 1 | 1).await?;
        if nack {
            return Err(Error::Nack(NoAcknowledgeSource::Address));
        }
        let buffer_len = buffer.len();
        for (last, byte) in buffer
            .iter_mut()
            .enumerate()
            .map(|(i, byte)| (i == buffer_len - 1, byte))
        {
            *byte = self.read_byte(last).await?;
        }
        Ok(())
    }

    async fn write_transaction(
        &mut self,
        address: SevenBitAddress,
        buffer: &[u8],
    ) -> Result<(), Error<P>> {
        if address > 127 {
            return Err(Error::Address);
        }
        let nack = self.write_byte(address << 1).await?;
        if nack {
            return Err(Error::Nack(NoAcknowledgeSource::Address));
        }
        let buffer_len = buffer.len();
        for (last, byte) in buffer
            .iter()
            .enumerate()
            .map(|(i, byte)| (i == buffer_len - 1, byte))
        {
            let nack = self.write_byte(*byte).await?;
            if nack && !last {
                return Err(Error::Nack(NoAcknowledgeSource::Data));
            }
        }
        Ok(())
    }

    async fn transaction_inner(&mut self, operation: Operation<'_>) -> Result<(), Error<P>> {
        match operation {
            Operation::Write(address, buffer) => self.write_transaction(address, buffer).await,
            Operation::Read(address, buffer) => self.read_transaction(address, buffer).await,
        }
    }

    pub async fn transaction<'a>(
        &mut self,
        operations: impl Iterator<Item = Operation<'a>>,
    ) -> Result<(), Error<P>> {
        for (i, operation) in operations.enumerate() {
            if i == 0 {
                self.start().await?;
            } else {
                self.repeat_start().await?;
            }
            if let Err(e) = self.transaction_inner(operation).await {
                self.stop().await?;
                return Err(e);
            }
        }
        self.stop().await?;
        Ok(())
    }
}

impl<P: Into<Error<P>> + digital::Error, T, D: Pin<Error = P>, C: Pin<Error = P>> i2c::ErrorType
    for Initiator<T, D, C>
{
    type Error = Error<P>;
}

impl<P: Into<Error<P>> + digital::Error, T: DelayNs, D: Pin<Error = P>, C: Pin<Error = P>> i2c::I2c
    for Initiator<T, D, C>
{
    async fn transaction(
        &mut self,
        address: u8,
        operations: &mut [i2c::Operation<'_>],
    ) -> Result<(), Self::Error> {
        self.transaction(operations.iter_mut().map(|op| match op {
            i2c::Operation::Read(buffer) => Operation::Read(address, buffer),
            i2c::Operation::Write(buffer) => Operation::Write(address, buffer),
        }))
        .await
    }
}<|MERGE_RESOLUTION|>--- conflicted
+++ resolved
@@ -202,20 +202,6 @@
         Ok(loss.or(fut).await?)
     }
 
-<<<<<<< HEAD
-    async fn set_clock_high(&mut self) -> Result<(), Error<P>> {
-        self.scl.set_high()?;
-        self.wait().await;
-
-        async { self.scl.wait_for_high().await.map_err(Error::Gpio) }
-            .or(async {
-                self.timer.delay_ms(self.stretch_timeout_ms).await;
-                Err(Error::StretchTimeout)
-            })
-            .await?;
-
-        Ok(())
-=======
     async fn write_bit(&mut self, bit: bool) -> Result<(), Error<P>> {
         Self::watch_arbitration(bit, &mut self.sda, async || {
             self.waiter.wait(&mut self.timer).await;
@@ -227,7 +213,6 @@
             Ok(())
         })
         .await
->>>>>>> 78c75c48
     }
 
     async fn wait(&mut self) {
